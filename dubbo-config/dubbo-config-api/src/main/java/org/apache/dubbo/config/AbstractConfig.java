--- conflicted
+++ resolved
@@ -31,7 +31,7 @@
 import org.apache.dubbo.common.utils.StringUtils;
 import org.apache.dubbo.config.context.ConfigConfigurationAdapter;
 import org.apache.dubbo.config.support.Parameter;
-import org.apache.dubbo.rpc.model.ConsumerModel;
+import org.apache.dubbo.rpc.model.ConsumerMethodModel;
 
 import java.io.Serializable;
 import java.lang.reflect.Method;
@@ -248,11 +248,7 @@
         }
     }
 
-<<<<<<< HEAD
     protected static ConsumerMethodModel.AsyncMethodInfo convertMethodConfig2AsyncInfo(MethodConfig methodConfig) {
-=======
-    protected static ConsumerModel.AsyncMethodInfo convertMethodConfig2AyncInfo(MethodConfig methodConfig) {
->>>>>>> 13c01efd
         if (methodConfig == null || (methodConfig.getOninvoke() == null && methodConfig.getOnreturn() == null && methodConfig.getOnthrow() == null)) {
             return null;
         }
@@ -262,7 +258,7 @@
             throw new IllegalStateException("method config error : return attribute must be set true when onreturn or onthrow has been set.");
         }
 
-        ConsumerModel.AsyncMethodInfo asyncMethodInfo = new ConsumerModel.AsyncMethodInfo();
+        ConsumerMethodModel.AsyncMethodInfo asyncMethodInfo = new ConsumerMethodModel.AsyncMethodInfo();
 
         asyncMethodInfo.setOninvokeInstance(methodConfig.getOninvoke());
         asyncMethodInfo.setOnreturnInstance(methodConfig.getOnreturn());
